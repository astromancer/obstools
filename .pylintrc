[MASTER]

# A comma-separated list of package or module names from where C extensions may
# be loaded. Extensions are loading into the active Python interpreter and may
# run arbitrary code.
extension-pkg-whitelist=

# Specify a score threshold to be exceeded before program exits with error.
fail-under=10

# Add files or directories to the blacklist. They should be base names, not
# paths.
ignore=CVS

# Add files or directories matching the regex patterns to the blacklist. The
# regex matches against base names, not paths.
ignore-patterns=dev

# Python code to execute, usually for sys.path manipulation such as
# pygtk.require().
#init-hook=

# Use multiple processes to speed up Pylint. Specifying 0 will auto-detect the
# number of processors available to use.
jobs=1

# Control the amount of potential inferred values when inferring a single
# object. This can help the performance when dealing with large functions or
# complex, nested conditions.
limit-inference-results=100

# List of plugins (as comma separated values of python module names) to load,
# usually to register additional checkers.
load-plugins=

# Pickle collected data for later comparisons.
persistent=yes

# When enabled, pylint would attempt to guess common misconfiguration and emit
# user-friendly hints instead of false-positive error messages.
suggestion-mode=yes

# Allow loading of arbitrary C extensions. Extensions are imported into the
# active Python interpreter and may run arbitrary code.
unsafe-load-any-extension=no


[MESSAGES CONTROL]

# Only show warnings with the listed confidence levels. Leave empty to show
# all. Valid levels: HIGH, INFERENCE, INFERENCE_FAILURE, UNDEFINED.
confidence=

# Disable the message, report, category or checker with the given id(s). You
# can either give multiple identifiers separated by comma (,) or put this
# option multiple times (only on the command line, not in the configuration
# file where it should appear only once). You can also use "--disable=all" to
# disable everything first and then reenable specific checks. For example, if
# you want to run only the similarities checker, you can use "--disable=all
# --enable=similarities". If you want to run only the classes checker, but have
# no Warning level messages displayed, use "--disable=all --enable=classes
# --disable=W".
disable=print-statement,
        parameter-unpacking,
        unpacking-in-except,
        old-raise-syntax,
        backtick,
        long-suffix,
        old-ne-operator,
        old-octal-literal,
        import-star-module-level,
        non-ascii-bytes-literal,
        raw-checker-failed,
        bad-inline-option,
        locally-disabled,
        file-ignored,
        suppressed-message,
        useless-suppression,
        deprecated-pragma,
        use-symbolic-message-instead,
        apply-builtin,
        basestring-builtin,
        buffer-builtin,
        cmp-builtin,
        coerce-builtin,
        execfile-builtin,
        file-builtin,
        long-builtin,
        raw_input-builtin,
        reduce-builtin,
        standarderror-builtin,
        unicode-builtin,
        xrange-builtin,
        coerce-method,
        delslice-method,
        getslice-method,
        setslice-method,
        no-absolute-import,
        old-division,
        dict-iter-method,
        dict-view-method,
        next-method-called,
        metaclass-assignment,
        indexing-exception,
        raising-string,
        reload-builtin,
        oct-method,
        hex-method,
        nonzero-method,
        cmp-method,
        input-builtin,
        round-builtin,
        intern-builtin,
        unichr-builtin,
        map-builtin-not-iterating,
        zip-builtin-not-iterating,
        range-builtin-not-iterating,
        filter-builtin-not-iterating,
        using-cmp-argument,
        eq-without-hash,
        div-method,
        idiv-method,
        rdiv-method,
        exception-message-attribute,
        invalid-str-codec,
        sys-max-int,
        bad-python3-import,
        deprecated-string-function,
        deprecated-str-translate-call,
        deprecated-itertools-function,
        deprecated-types-field,
        next-method-defined,
        dict-items-not-iterating,
        dict-keys-not-iterating,
        dict-values-not-iterating,
        deprecated-operator-function,
        deprecated-urllib-function,
        xreadlines-attribute,
        deprecated-sys-function,
        exception-escape,
        comprehension-escape,
        import-outside-toplevel,
        protected-access,
        non-ascii-name,
        superfluous-parens,
        broad-except,
        too-many-instance-attributes,
        too-many-arguments,
        too-many-lines,
        too-many-ancestors,
        inconsistent-return-statements,
        redefined-outer-name,
        redefined-argument-from-local
        misplaced-comparison-constant

# Enable the message, report, category or checker with the given id(s). You can
# either give multiple identifier separated by comma (,) or put this option
# multiple time (only on the command line, not in the configuration file where
# it should appear only once). See also the "--disable" option for examples.
enable=c-extension-no-member


[REPORTS]

# Python expression which should return a score less than or equal to 10. You
# have access to the variables 'error', 'warning', 'refactor', and 'convention'
# which contain the number of messages in each category, as well as 'statement'
# which is the total number of statements analyzed. This score is used by the
# global evaluation report (RP0004).
evaluation=10.0 - ((float(5 * error + warning + refactor + convention) / statement) * 10)

# Template used to display messages. This is a python new-style format string
# used to format the message information. See doc for all details.
#msg-template=

# Set the output format. Available formats are text, parseable, colorized, json
# and msvs (visual studio). You can also give a reporter class, e.g.
# mypackage.mymodule.MyReporterClass.
output-format=text

# Tells whether to display a full report or only the messages.
reports=no

# Activate the evaluation score.
score=yes


[REFACTORING]

# Maximum number of nested blocks for function / method body
max-nested-blocks=5

# Complete name of functions that never returns. When checking for
# inconsistent-return-statements if a never returning function is called then
# it will be considered as an explicit return statement and no message will be
# printed.
never-returning-functions=sys.exit


[VARIABLES]

# List of additional names supposed to be defined in builtins. Remember that
# you should avoid defining new builtins when possible.
additional-builtins=

# Tells whether unused global variables should be treated as a violation.
allow-global-unused-variables=yes

# List of strings which can identify a callback function by name. A callback
# name must start or end with one of those strings.
callbacks=cb_,
          _cb

# A regular expression matching the name of dummy variables (i.e. expected to
# not be used).
dummy-variables-rgx=_+$|(_[a-zA-Z0-9_]*[a-zA-Z0-9]+?$)|dummy|^ignored_|^unused_

# Argument names that match this expression will be ignored. Default to name
# with leading underscore.
ignored-argument-names=_.*|^ignored_|^unused_

# Tells whether we should check for unused import in __init__ files.
init-import=no

# List of qualified module names which can have objects that can redefine
# builtins.
redefining-builtins-modules=six.moves,past.builtins,future.builtins,builtins,io


[LOGGING]

# The type of string formatting that logging methods do. `old` means using %
# formatting, `new` is for `{}` formatting.
logging-format-style=old

# Logging modules to check that the string format arguments are in logging
# function parameter format.
logging-modules=logging


[MISCELLANEOUS]

# List of note tags to take in consideration, separated by a comma.
notes=FIXME, XXX, TODO, HACK

# Regular expression of note tags to take in consideration.
#notes-rgx=


[SIMILARITIES]

# Ignore comments when computing similarities.
ignore-comments=yes

# Ignore docstrings when computing similarities.
ignore-docstrings=yes

# Ignore imports when computing similarities.
ignore-imports=no

# Minimum lines number of a similarity.
min-similarity-lines=4


[TYPECHECK]

# List of decorators that produce context managers, such as
# contextlib.contextmanager. Add to this list to register other decorators that
# produce valid context managers.
contextmanager-decorators=contextlib.contextmanager

# List of members which are set dynamically and missed by pylint inference
# system, and so shouldn't trigger E1101 when accessed. Python regular
# expressions are accepted.
<<<<<<< HEAD
generated-members=numpy.*,
                  np.*,
                  motley.*,
                  astropy.constants.*
=======
generated-members=numpy.*, np.*,
                  astropy.constants.*,
                  cmasher.*, cmr.*,
                  obstools.image.segmentation.SegmentedImage
                  
>>>>>>> 25ad1a95


# Tells whether missing members accessed in mixin class should be ignored. A
# mixin class is detected if its name ends with "mixin" (case insensitive).
ignore-mixin-members=yes

# Tells whether to warn about missing members when the owner of the attribute
# is inferred to be None.
ignore-none=yes

# This flag controls whether pylint should warn about no-member and similar
# checks whenever an opaque object is returned when inferring. The inference
# can return multiple potential results while evaluating a Python object, but
# some branches might not be evaluated, which results in partial inference. In
# that case, it might be useful to still emit no-member and other checks for
# the rest of the inferred objects.
ignore-on-opaque-inference=yes

# List of class names for which member attributes should not be checked (useful
# for classes with dynamically set attributes). This supports the use of
# qualified names.
ignored-classes=optparse.Values,
                thread._local,
                _thread._local,
                recipes.testing.Expect
                recipes.testing.mock,
                recipes.dicts.AttrReadItem,
                recipes.dicts.AttrDict,
                ; recipes.logging.LoggingMixin
                shoc.pipeline.FolderTree,
                

# List of module names for which member attributes should not be checked
# (useful for modules/projects where namespaces are manipulated during runtime
# and thus existing member attributes cannot be deduced by static analysis). It
# supports qualified module names, as well as Unix pattern matching.
ignored-modules=astropy.units, astropy.constants, motley


# Show a hint with possible names when a member name was not found. The aspect
# of finding the hint is based on edit distance.
missing-member-hint=yes

# The minimum edit distance a name should have in order to be considered a
# similar match for a missing member name.
missing-member-hint-distance=1

# The total number of similar names that should be taken in consideration when
# showing a hint for a missing member.
missing-member-max-choices=1

# List of decorators that change the signature of a decorated function.
signature-mutators=


[STRING]

# This flag controls whether inconsistent-quotes generates a warning when the
# character used as a quote delimiter is used inconsistently within a module.
check-quote-consistency=no

# This flag controls whether the implicit-str-concat should generate a warning
# on implicit string concatenation in sequences defined over several lines.
check-str-concat-over-line-jumps=no


[BASIC]

# Naming style matching correct argument names.
argument-naming-style=snake_case

# Regular expression matching correct argument names. Overrides argument-
# naming-style.
argument-rgx=\w[\w0-9]{0,30}$

# Naming style matching correct attribute names.
attr-naming-style=snake_case

# Regular expression matching correct attribute names. Overrides attr-naming-
# style.
attr-rgx=\w[\w0-9]{0,30}$

# Bad variable names which should always be refused, separated by a comma.
bad-names=foo,
          baz,
          toto,
          tutu,
          tata

# Bad variable names regexes, separated by a comma. If names match any regex,
# they will always be refused
bad-names-rgxs=

# Naming style matching correct class attribute names.
class-attribute-naming-style=any

# Regular expression matching correct class attribute names. Overrides class-
# attribute-naming-style.
#class-attribute-rgx=

# Naming style matching correct class names.
class-naming-style=PascalCase

# Regular expression matching correct class names. Overrides class-naming-
# style.
#class-rgx=

# Naming style matching correct constant names.
const-naming-style=UPPER_CASE

# Regular expression matching correct constant names. Overrides const-naming-
# style.
#const-rgx=

# Minimum line length for functions/classes that require docstrings, shorter
# ones are exempt.
docstring-min-length=-1

# Naming style matching correct function names.
function-naming-style=snake_case

# Regular expression matching correct function names. Overrides function-
# naming-style.
#function-rgx=

# Good variable names which should always be accepted, separated by a comma.
good-names=i,
           j,
           k,
           l,
           ex,
           Run,
           _,
           n,
           m,
           p,
           s,
           t,
           u,
           w,
           x,
           y,
           z,
           ra,
           jd,
           fp,
           nr,
           dt,
           df,
           fs

# Good variable names regexes, separated by a comma. If names match any regex,
# they will always be accepted
good-names-rgxs=

# Include a hint for the correct naming format with invalid-name.
include-naming-hint=no

# Naming style matching correct inline iteration names.
inlinevar-naming-style=any

# Regular expression matching correct inline iteration names. Overrides
# inlinevar-naming-style.
#inlinevar-rgx=

# Naming style matching correct method names.
method-naming-style=snake_case

# Regular expression matching correct method names. Overrides method-naming-
# style.
#method-rgx=

# Naming style matching correct module names.
module-naming-style=snake_case

# Regular expression matching correct module names. Overrides module-naming-
# style.
#module-rgx=

# Colon-delimited sets of names that determine each other's naming style when
# the name regexes allow several styles.
name-group=

# Regular expression which should only match function or class names that do
# not require a docstring.
no-docstring-rgx=^(_|[tT]est_)

# List of decorators that produce properties, such as abc.abstractproperty. Add
# to this list to register other decorators that produce valid properties.
# These decorators are taken in consideration only for invalid-name.
property-classes=abc.abstractproperty

# Naming style matching correct variable names.
variable-naming-style=snake_case

# Regular expression matching correct variable names. Overrides variable-
# naming-style.
variable-rgx=\w[\w0-9]{0,30}$


[SPELLING]

# Limits count of emitted suggestions for spelling mistakes.
max-spelling-suggestions=4

# Spelling dictionary name. Available dictionaries: none. To make it work,
# install the python-enchant package.
spelling-dict=

# List of comma separated words that should not be checked.
spelling-ignore-words=

# A path to a file that contains the private dictionary; one word per line.
spelling-private-dict-file=

# Tells whether to store unknown words to the private dictionary (see the
# --spelling-private-dict-file option) instead of raising a message.
spelling-store-unknown-words=no


[FORMAT]

# Expected format of line ending, e.g. empty (any line ending), LF or CRLF.
expected-line-ending-format=

# Regexp for a line that is allowed to be longer than the limit.
ignore-long-lines=^\s*(# )?<?https?://\S+>?$

# Number of spaces of indent required inside a hanging or continued line.
indent-after-paren=4

# String used as indentation unit. This is usually "    " (4 spaces) or "\t" (1
# tab).
indent-string='    '

# Maximum number of characters on a single line.
max-line-length=100

# Maximum number of lines in a module.
max-module-lines=1000

# List of optional constructs for which whitespace checking is disabled. `dict-
# separator` is used to allow tabulation in dicts, etc.: {1  : 1,\n222: 2}.
# `trailing-comma` allows a space between comma and closing bracket: (a, ).
# `empty-line` allows space-only lines.
no-space-check=trailing-comma,
               dict-separator

# Allow the body of a class to be on the same line as the declaration if body
# contains single statement.
single-line-class-stmt=no

# Allow the body of an if to be on the same line as the test if there is no
# else.
single-line-if-stmt=no


[IMPORTS]

# List of modules that can be imported at any level, not just the top level
# one.
allow-any-import-level=

# Allow wildcard imports from modules that define __all__.
allow-wildcard-with-all=no

# Analyse import fallback blocks. This can be used to support both Python 2 and
# 3 compatible code, which means that the block might have code that exists
# only in one or another interpreter, leading to false positives when analysed.
analyse-fallback-blocks=no

# Deprecated modules which should not be used, separated by a comma.
deprecated-modules=optparse,tkinter.tix

# Create a graph of external dependencies in the given file (report RP0402 must
# not be disabled).
ext-import-graph=

# Create a graph of every (i.e. internal and external) dependencies in the
# given file (report RP0402 must not be disabled).
import-graph=

# Create a graph of internal dependencies in the given file (report RP0402 must
# not be disabled).
int-import-graph=

# Force import order to recognize a module as part of the standard
# compatibility libraries.
known-standard-library=

# Force import order to recognize a module as part of a third party library.
known-third-party=enchant

# Couples of modules and preferred modules, separated by a comma.
preferred-modules=


[DESIGN]

# Maximum number of arguments for function / method.
max-args=12

# Maximum number of attributes for a class (see R0902).
max-attributes=15

# Maximum number of boolean expressions in an if statement (see R0916).
max-bool-expr=5

# Maximum number of branch for function / method body.
max-branches=12

# Maximum number of locals for function / method body.
max-locals=15

# Maximum number of parents for a class (see R0901).
max-parents=8

# Maximum number of public methods for a class (see R0904).
max-public-methods=20

# Maximum number of return / yield for function / method body.
max-returns=6

# Maximum number of statements in function / method body.
max-statements=50

# Minimum number of public methods for a class (see R0903).
min-public-methods=0


[CLASSES]

# List of method names used to declare (i.e. assign) instance attributes.
defining-attr-methods=__init__,
                      __new__,
                      setUp,
                      __post_init__

# List of member names, which should be excluded from the protected access
# warning.
exclude-protected=_asdict,
                  _fields,
                  _replace,
                  _source,
                  _make

# List of valid names for the first argument in a class method.
valid-classmethod-first-arg=cls

# List of valid names for the first argument in a metaclass class method.
valid-metaclass-classmethod-first-arg=cls


[EXCEPTIONS]

# Exceptions that will emit a warning when being caught. Defaults to
# "BaseException, Exception".
overgeneral-exceptions=BaseException,
                       Exception<|MERGE_RESOLUTION|>--- conflicted
+++ resolved
@@ -272,18 +272,11 @@
 # List of members which are set dynamically and missed by pylint inference
 # system, and so shouldn't trigger E1101 when accessed. Python regular
 # expressions are accepted.
-<<<<<<< HEAD
-generated-members=numpy.*,
-                  np.*,
-                  motley.*,
-                  astropy.constants.*
-=======
 generated-members=numpy.*, np.*,
                   astropy.constants.*,
                   cmasher.*, cmr.*,
                   obstools.image.segmentation.SegmentedImage
                   
->>>>>>> 25ad1a95
 
 
 # Tells whether missing members accessed in mixin class should be ignored. A
